/* This Source Code Form is subject to the terms of the Mozilla Public
 * License, v. 2.0. If a copy of the MPL was not distributed with this
 * file, You can obtain one at http://mozilla.org/MPL/2.0/. */

'use strict';

const { registerSuite } = intern.getInterface('object');
const assert = intern.getPlugin('chai').assert;
const TestHelpers = require('../lib/helpers');
const FunctionalHelpers = require('./lib/helpers');
const config = intern._config;
const OAUTH_APP = config.fxaOAuthApp;
const SIGNIN_ROOT = config.fxaContentRoot + 'oauth/signin';
const otplib = require('otplib');
const selectors = require('./lib/selectors');

// Default options for TOTP
otplib.authenticator.options = {encoding: 'hex'};

const SIGNUP_URL = `${config.fxaContentRoot}signup`;
const SETTINGS_URL = `${config.fxaContentRoot}settings?showTwoStepAuthentication=true`;

const PASSWORD = 'password';
let authenticator, email, secret, code;

const thenify = FunctionalHelpers.thenify;

const {
  clearBrowserState,
  click,
<<<<<<< HEAD
  closeCurrentWindow,
=======
  confirmTotpCode,
>>>>>>> ac6ac350
  createUser,
  fillOutSignIn,
  fillOutSignInUnblock,
  fillOutSignUp,
  noSuchElement,
  openFxaFromRp,
  openPage,
  openVerificationLinkInNewTab,
  openVerificationLinkInSameTab,
  reOpenWithAdditionalQueryParams,
  switchToWindow,
  testElementExists,
  testElementTextInclude,
  testSuccessWasShown,
  testUrlInclude,
  testUrlPathnameEquals,
  type,
  visibleByQSA
} = FunctionalHelpers;

const testAtOAuthApp = thenify(function () {
  return this.parent
    .then(testElementExists('#loggedin'))

    .getCurrentUrl()
    .then(function (url) {
      // redirected back to the App
      assert.ok(url.indexOf(OAUTH_APP) > -1);
    });
});

const generateCode = (secret) => {
  secret = secret.replace(/[- ]*/g, '');
  authenticator = new otplib.authenticator.Authenticator();
  authenticator.options = otplib.authenticator.options;
  code = authenticator.generate(secret);
  return code;
};

registerSuite('oauth signin', {
  beforeEach: function () {
    email = TestHelpers.createEmail();

    return this.remote
      .then(FunctionalHelpers.clearBrowserState({
        '123done': true,
        contentServer: true
      }));
  },
  tests: {
    'with missing client_id': function () {
      return this.remote
        .then(openPage(SIGNIN_ROOT + '?scope=profile', '#fxa-400-header'));
    },

    'with missing scope': function () {
      return this.remote
        .then(openPage(SIGNIN_ROOT + '?client_id=client_id', '#fxa-400-header'));
    },

    'with invalid client_id': function () {
      return this.remote
        .then(openPage(SIGNIN_ROOT + '?client_id=invalid_client_id&scope=profile', '#fxa-400-header'));
    },

    'with service=sync specified': function () {
      return this.remote
        .then(openFxaFromRp('signin'))
        .then(reOpenWithAdditionalQueryParams({
          service: 'sync'
        }, '#fxa-400-header'));
    },

    'verified': function () {
      return this.remote
        .then(openFxaFromRp('signin'))
        .then(createUser(email, PASSWORD, {preVerified: true}))

        .then(fillOutSignIn(email, PASSWORD))

        .then(testAtOAuthApp());
    },

    'verified using a cached login': function () {
      // verify account
      return this.remote
        .then(openFxaFromRp('signin'))
        .then(createUser(email, PASSWORD, {preVerified: true}))

        // sign in with a verified account to cache credentials
        .then(fillOutSignIn(email, PASSWORD))

        .then(testAtOAuthApp())
        .then(click('#logout'))

        .then(visibleByQSA('.ready #splash .signin'))
        // round 2 - with the cached credentials
        .then(click('.ready #splash .signin'))

        .then(testElementExists('#fxa-signin-header'))
        .then(type('input[type=password]', PASSWORD))
        .then(click('button[type="submit"]'))

        .then(testAtOAuthApp());
    },

    'unverified, acts like signup': function () {
      return this.remote
        .then(openFxaFromRp('signin'))
        .then(createUser(email, PASSWORD, {preVerified: false}))

        .then(fillOutSignIn(email, PASSWORD))

        .then(testElementExists('#fxa-confirm-header'))

        // get the second email, the first was sent on client.signUp w/
        // preVerified: false above. The second email has the `service` and
        // `resume` parameters.
        .then(openVerificationLinkInSameTab(email, 1))
        // user verifies in the same tab, so they are logged in to the RP.
        .then(testElementExists('#loggedin'));

    },

    'unverified with a cached login': function () {
      return this.remote
        .then(openFxaFromRp('signup'))
        .then(testElementExists('#fxa-signup-header'))

        // first, sign the user up to cache the login
        .then(fillOutSignUp(email, PASSWORD))

        .then(testElementExists('#fxa-confirm-header'))

        // round 2 - try to sign in with the unverified user.
        .then(openFxaFromRp('signin'))

        .then(testElementExists('#fxa-signin-header .service'))
        .then(type('input[type=password]', PASSWORD))
        .then(click('button[type="submit"]'))

        // success is using a cached login and being redirected
        // to a confirmation screen
        .then(testElementExists('#fxa-confirm-header'));
    },

    'oauth endpoint chooses the right auth flows': function () {
      return this.remote
        .then(openPage(OAUTH_APP, '.ready #splash'))

        // use the 'Choose my sign-in flow for me' button
        .then(click('.ready #splash .sign-choose'))

        .then(testElementExists('#fxa-signup-header'))
        .then(fillOutSignUp(email, PASSWORD))

        .then(testElementExists('#fxa-confirm-header'))

        // go back to the OAuth app, the /oauth flow should
        // now suggest a cached login
        .get(OAUTH_APP)
        // again, use the 'Choose my sign-in flow for me' button
        .then(click('.ready #splash .sign-choose'))

        .then(testElementExists('#fxa-signin-header'));
    },

    'verified, blocked': function () {
      email = TestHelpers.createEmail('blocked{id}');

      return this.remote
        .then(openFxaFromRp('signin'))
        .then(createUser(email, PASSWORD, {preVerified: true}))

        .then(fillOutSignIn(email, PASSWORD))

        .then(testElementExists('#fxa-signin-unblock-header'))
        .then(fillOutSignInUnblock(email, 0))

        .then(testAtOAuthApp());
    },

    'verified, blocked, incorrect password': function () {
      email = TestHelpers.createEmail('blocked{id}');

      return this.remote
        .then(openFxaFromRp('signin'))
        .then(createUser(email, PASSWORD, {preVerified: true}))

        .then(fillOutSignIn(email, 'bad' + PASSWORD))

        .then(testElementExists('#fxa-signin-unblock-header'))
        .then(fillOutSignInUnblock(email, 0))

        // wait until at the signin page to check the URL to
        // avoid latency problems with submitting the unblock code.
        // w/o the wait, the URL can be checked before
        // the submit completes.
        .then(testElementExists('#fxa-signin-header'))
        .then(testUrlPathnameEquals('/oauth/signin'))
        .then(fillOutSignIn(email, PASSWORD))

        .then(testElementExists('#fxa-signin-unblock-header'))
        .then(fillOutSignInUnblock(email, 1))

        .then(testAtOAuthApp());
    },

    'signin in Chrome for Android, verify same browser': function () {
      // The `sync` prefix is needed to force signin confirmation.
      email = TestHelpers.createEmail('sync{id}');
      return this.remote
        .then(createUser(email, PASSWORD, {preVerified: true}))
        .then(openFxaFromRp('signin', {
          query: {
            client_id: '7f368c6886429f19', // eslint-disable-line camelcase
            forceUA: 'Mozilla/5.0 (Linux; Android 6.0; Nexus 5 Build/MRA58N) AppleWebKit/537.36 (KHTML, like Gecko) Chrome/65.0.3325.181 Mobile Safari/537.36',
            // eslint-disable-next-line camelcase
            keys_jwk: 'eyJrdHkiOiJFQyIsImtpZCI6Im9DNGFudFBBSFZRX1pmQ09RRUYycTRaQlZYblVNZ2xISGpVRzdtSjZHOEEiLCJjcnYiOi' +
            'JQLTI1NiIsIngiOiJDeUpUSjVwbUNZb2lQQnVWOTk1UjNvNTFLZVBMaEg1Y3JaQlkwbXNxTDk0IiwieSI6IkJCWDhfcFVZeHpTaldsdX' +
            'U5MFdPTVZwamIzTlpVRDAyN0xwcC04RW9vckEifQ',
            redirect_uri: 'https://mozilla.github.io/notes/fxa/android-redirect.html', // eslint-disable-line camelcase
            scope: 'profile https://identity.mozilla.com/apps/notes'
          }
        }))
        .then(testElementTextInclude(selectors.SIGNIN.SUB_HEADER, 'notes'))
        .then(testUrlInclude('client_id='))
        .then(testUrlInclude('state='))

        .then(fillOutSignIn(email, PASSWORD))

        .then(testElementExists(selectors.CONFIRM_SIGNIN.HEADER))
        .then(openVerificationLinkInNewTab(email, 0))

        .then(switchToWindow(1))
        // wait for the verified window in the new tab
        .then(testElementExists(selectors.SIGNIN_COMPLETE.HEADER))
        .then(noSuchElement(selectors.SIGNIN_COMPLETE.CONTINUE_BUTTON))
        // user sees the name of the RP, but cannot redirect
        .then(testElementTextInclude(selectors.SIGNIN_COMPLETE.SERVICE_NAME, 'notes'))

        // switch to the original window
        .then(closeCurrentWindow())

        .then(testElementExists(selectors.SIGNIN_COMPLETE.HEADER))
        .then(click(selectors.SIGNIN_COMPLETE.CONTINUE_BUTTON));
    },


  }
});

registerSuite('oauth - TOTP', {
  beforeEach: function () {
    email = TestHelpers.createEmail();
    return this.remote.then(clearBrowserState())
      .then(openPage(SIGNUP_URL, selectors.SIGNUP.HEADER))
      .then(fillOutSignUp(email, PASSWORD))
      .then(testElementExists(selectors.CONFIRM_SIGNUP.HEADER))
      .then(openVerificationLinkInSameTab(email, 0))
      .then(testElementExists(selectors.SETTINGS.HEADER))

      .then(openPage(SETTINGS_URL, selectors.SETTINGS.HEADER))
      .then(testElementExists(selectors.SETTINGS.HEADER))
      .then(testElementExists(selectors.TOTP.MENU_BUTTON))

      .then(click(selectors.TOTP.MENU_BUTTON))

      .then(testElementExists(selectors.TOTP.QR_CODE))
      .then(testElementExists(selectors.TOTP.SHOW_CODE_LINK))

      .then(click(selectors.TOTP.SHOW_CODE_LINK))
      .then(testElementExists(selectors.TOTP.MANUAL_CODE))

      // Store the secret key to recalculate the code later
      .findByCssSelector(selectors.TOTP.MANUAL_CODE)
      .getVisibleText()
      .then((secretKey) => {
        secret = secretKey;
      })
      .end();
  },

  afterEach: function () {
    return this.remote.then(clearBrowserState());
  },

  tests: {
    'can add TOTP to account and confirm oauth signin': function () {
      return this.remote
        .then(confirmTotpCode(secret))

        .then(clearBrowserState({
          '123done': true,
          contentServer: true
        }))

        .then(openFxaFromRp('signin'))
        .then(fillOutSignIn(email, PASSWORD))

        // Correctly submits the totp code and navigates to oauth page
        .then(testElementExists(selectors.TOTP_SIGNIN.HEADER))
        .then(type(selectors.TOTP_SIGNIN.INPUT, generateCode(secret)))
        .then(click(selectors.TOTP_SIGNIN.SUBMIT))

        .then(testAtOAuthApp());
    },

    'can remove TOTP from account and skip confirmation': function () {
      return this.remote
        .then(confirmTotpCode(secret))

        // Remove token
        .then(click(selectors.TOTP.DELETE_BUTTON))
        .then(testSuccessWasShown)
        .then(testElementExists(selectors.TOTP.MENU_BUTTON))

        // Does not prompt for code
        .then(click(selectors.SETTINGS.SIGNOUT))

        .then(clearBrowserState({
          '123done': true,
          contentServer: true
        }))
        .then(openFxaFromRp('signin'))
        .then(fillOutSignIn(email, PASSWORD))

        .then(testAtOAuthApp());
    },
  }
});<|MERGE_RESOLUTION|>--- conflicted
+++ resolved
@@ -28,11 +28,8 @@
 const {
   clearBrowserState,
   click,
-<<<<<<< HEAD
   closeCurrentWindow,
-=======
   confirmTotpCode,
->>>>>>> ac6ac350
   createUser,
   fillOutSignIn,
   fillOutSignInUnblock,
