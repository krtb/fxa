--- conflicted
+++ resolved
@@ -12,20 +12,11 @@
 
 RUN apk add --no-cache git
 
-<<<<<<< HEAD
-RUN chown app:app /app
-USER app
-
-COPY fxa-content-server/npm-shrinkwrap.json npm-shrinkwrap.json
-COPY fxa-content-server/package.json package.json
-COPY fxa-content-server/scripts/download_l10n.sh scripts/download_l10n.sh
-=======
 USER app
 
 COPY --chown=app:app fxa-content-server/npm-shrinkwrap.json npm-shrinkwrap.json
 COPY --chown=app:app fxa-content-server/package.json package.json
 COPY --chown=app:app fxa-content-server/scripts/download_l10n.sh scripts/download_l10n.sh
->>>>>>> a72c3e98
 
 RUN npm install --production && rm -rf ~/.cache ~/.npm /tmp/*
 
@@ -47,11 +38,4 @@
 RUN npm run build
 
 WORKDIR /app
-<<<<<<< HEAD
-USER root
-RUN chown -R app:app /app
-USER app
-RUN npm run build-production --unsafe-perm
-=======
-RUN npm run build-production
->>>>>>> a72c3e98
+RUN npm run build-production